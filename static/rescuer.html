--- conflicted
+++ resolved
@@ -94,15 +94,7 @@
             //        lng = position.coords.longitude;
             //    });
 
-<<<<<<< HEAD
             $.get("/api/requests?near=" + currentLocation.longitude + "," + currentLocation.latitude + "&radius=" + radius, "", function (data, status, jqxhr) {
-				for (int i = 0; i < markers.length; i++) {
-					markers[i].setMap(null);
-				}
-				markers = [];
-				$('#panels').html('');
-=======
-            $.get("/api/requests?near=" + lng + "," + lat + "&radius=" + radius, "", function (data, status, jqxhr) {
                 data.data.sort(function(a, b) {
                   if (a.taken && !b.taken) {
                     return 1;
@@ -112,7 +104,11 @@
                   }
                   return a.distance - b.distance;
                 });
->>>>>>> db3007f3
+				for (int i = 0; i < markers.length; i++) {
+					markers[i].setMap(null);
+				}
+				markers = [];
+				$('#panels').html('');
                 for (var i = 0; i < data.data.length; i++) {
                   (function(id, panel) {
                   panel.click(function() {

<!DOCTYPE html>
<head>
    <meta name="viewport" content="width=device-width, initial-scale=1, maximum-scale=1, user-scalable=no">
    <title>Hello world!</title>
    <!-- Latest compiled and minified CSS -->
    <link rel="stylesheet" href="https://maxcdn.bootstrapcdn.com/bootstrap/3.3.7/css/bootstrap.min.css" integrity="sha384-BVYiiSIFeK1dGmJRAkycuHAHRg32OmUcww7on3RYdg4Va+PmSTsz/K68vbdEjh4u" crossorigin="anonymous">
    <script src="https://code.jquery.com/jquery-3.2.1.min.js"
            integrity="sha256-hwg4gsxgFZhOsEEamdOYGBf13FyQuiTwlAQgxVSNgt4="
            crossorigin="anonymous"></script>
    <!-- Latest compiled and minified JavaScript -->
    <script src="https://maxcdn.bootstrapcdn.com/bootstrap/3.3.7/js/bootstrap.min.js" integrity="sha384-Tc5IQib027qvyjSMfHjOMaLkfuWVxZxUPnCJA7l2mCWNIpG9mGCD8wGNIcPD7Txa" crossorigin="anonymous"></script>
    <script>
        function addPerson() {
            var num = $("#personForm form").length + 1;
            var formHtml = '<h4 id="persontitle' + num + '">Person ' + num + '</h4><form id="person' + num + '"><div class="form-group"><label for="name' + num + '">Full Name</label><input type="text" class="form-control" id="name' + num + '" placeholder="Full Name"></div><div class="form-group"><label for="age' + num + '">Age</label><input type="number" class="form-control" id="age' + num + '" placeholder="Age"></div><div class="form-group"><label for="gender' + num + '">Gender</label><select class="form-control" id="gender' + num + '"><option>Male</option><option>Female</option><option>Other</option></select></div><div class="form-group"><label for="comments' + num + '">Comments (optional)</label><input type="text" class="form-control" id="comments' + num + '" placeholder="Comments (optional)"></div></form><button style="margin-bottom:2%;margin-top:2%;" onclick="deletePerson(' + num + ')" class="btn btn-danger" id="deletePerson' + num + '"><span class="glyphicon glyphicon-minus" aria-hidden="true"></span> Delete Person ' + num + '</button>'
            $("#personForm").append(formHtml);
        }
        function deletePerson(num) {
            $("#person" + num).remove();
            $("#deletePerson" + num).remove();
            $("#persontitle" + num).remove();
        }
        function addPet() {
            var num = $("#petForm form").length + 1;
            var formHtml = '<h4 id="pettitle' + num + '">Pet ' + num + '</h4><form id="pet' + num + '"><div class="form-group"><label for="type' + num + '">Type</label><select class="form-control" id="type' + num + '"><option>Cat</option><option>Dog</option><option>Bird</option><option>Rodent</option><option>Other</option></select></div><div class="form-group"><label for="breed' + num + '">Breed</label><input type="text" class="form-control" id="breed' + num + '" placeholder="Breed"></div><div class="form-group"><label for="petage' + num + '">Age</label><input type="number" class="form-control" id="petage' + num + '" placeholder="Age"></div></form><button style="margin-bottom:2%;margin-top:2%;" onclick="deletePet(' + num + ')" class="btn btn-danger" id="deletePet' + num + '"><span class="glyphicon glyphicon-minus" aria-hidden="true"></span> Delete Pet ' + num + '</button>'
            $("#petForm").append(formHtml);
        }
        function deletePet(num) {
            $("#pet" + num).remove();
            $("#deletePet" + num).remove();
            $("#pettitle" + num).remove();
        }
        function addContact() {
            var num = $("#contactForm form").length + 1;
            var formHtml = '<h4 id="contacttitle' + num + '">Contact ' + num + '</h4><form id="contact' + num + '"><div class="form-group"><label for="email' + num + '">Email</label><input type="email" class="form-control" id="email' + num + '" placeholder="Email"></div><div class="form-group"><label for="phone' + num + '">Phone Number</label><input type="tel" class="form-control" id="phone' + num + '" placeholder="Phone Number"></div></form><button style="margin-bottom:2%;margin-top:2%;" onclick="deleteContact(' + num + ')" class="btn btn-danger" id="deleteContact' + num + '"><span class="glyphicon glyphicon-minus" aria-hidden="true"></span> Delete Contact ' + num + '</button>';
            $("#contactForm").append(formHtml);
        }
        function deleteContact(num) {
            $("#contact" + num).remove();
            $("#deleteContact" + num).remove();
            $("#contacttitle" + num).remove();
        }
		function showValue(num) {
			var result = document.getElementById('result');     
			result.innerHTML = "<h3>"+num+"</h3>";
		}
    function postJSON(url, data, callback) {
      return $.ajax({
                    'type': 'POST',
                    'url': url,
                    'contentType': 'application/json',
                    'data': $.toJSON(data),
                    'dataType': 'json',
                    'success': callback
      });
    }
		function postRequest(jsonData) {
<<<<<<< HEAD
			postJSON("/api/requests", jsonData,
=======
			$.post("/api/requests", JSON.stringify(jsonData),
>>>>>>> c8d72782
                        function () {
                            console.log("Hey, it's a success!");
                        });
		}
		function promptForAddress(jsonData) {
			var address = prompt('Please enter your address (empty to cancel):');
			if (address && address !== '') {
				$.get("/api/geocode", {'address': address}, function(data) {
					if (data.status == 'success') {
						jsonData.location = data.data;
						postRequest(jsonData);
					} else {
						alert('there was a problem getting the coordinates: ' + data.errors);
					}
				}, 'json');
			}
		}
        function submit() {
            var jsonData = {
                people: [],
                pets: [],
                contacts: [],
                severity: 1
            };
            $("#personForm form").each(function (index) {
                var name = $("#name" + (index + 1)).val();
                var age = $("#age" + (index + 1)).val();
                var gender = $("#gender" + (index + 1)).val().toLowerCase();
                var comments = $("#comments" + (index + 1)).val();
                jsonData.people.push({ name: name, gender: gender, age: age, comments: comments });
            });
            $("#petForm form").each(function (index) {
                var type = $("#type" + (index + 1)).val();
                var breed = $("#breed" + (index + 1)).val();
                var petage = $("#petage" + (index + 1)).val();
                jsonData.pets.push({ type: type, breed: breed, age: petage });
            });
            $("#contactForm form").each(function (index) {
                var email = $("#email" + (index + 1)).val();
                var phone = $("#phone" + (index + 1)).val();
                if (index = 0) {
                    var primary = true;
                }
                else {
                    primary = false;
                }
                jsonData.contacts.push({ phone: phone, email: email, primary: primary });
            });
            jsonData.severity = $("#severityForm").val();
            var lat;
            var lng;
            if ("geolocation" in navigator) {
                navigator.geolocation.getCurrentPosition(function (position) {
                    lat = position.coords.latitude;
                    lng = position.coords.longitude;
                    jsonData.location = { latitude: lat, longitude: lng };
                    postRequest(jsonData);
                }, function () {
                    console.log("error in getting current position");
					promptForAddress(jsonData);
                });
            } else {
                x.innerHTML = "Geolocation is not supported by this browser.";
                promptForAddress(jsonData);
            }
            console.log(jsonData);
        }
    </script>
</head>
<body style="background:#f2f2f2; padding-bottom:10%; padding-top:0;">
    <nav class="navbar navbar-default">
        <div class="container-fluid">
            <div class="navbar-header">
                <a class="navbar-brand" href="index.html"><span class="glyphicon glyphicon-home" aria-hidden="true"></span></a>
                <h3 class="text-center">RescueMe</h3>
            </div>
        </div>
    </nav>
    <h1 class="text-center">Who needs rescuing? <br /><small>Enter all people and pets</small></h1>
    <h5 class="text-center">Or <a href="status.html">check status of submitted request</a></h5>
    <div class="container" style="width:80%">
        <h3>People</h3>
        <div id="personForm"></div>
        <button style="margin-bottom:2%;margin-top:2%;" onclick="addPerson()" class="btn btn-default" id="addPerson"><span class="glyphicon glyphicon-plus" aria-hidden="true"></span> Add New Person</button>
    </div>
    <br />
    <div class="container" style="width:80%">
        <h3>Pets</h3>
        <div id="petForm"></div>
        <button style="margin-bottom:2%; margin-top:2%;" onclick="addPet()" class="btn btn-default" id="addPet"><span class="glyphicon glyphicon-plus" aria-hidden="true"></span> Add New Pet</button>
    </div>
    <br />
	<div class="container" style="width:80%">
        <h3>Severity</h3>
		<input type="range" id="severityForm" min="1" max="5" value="1" onchange="showValue(this.value);">
		<div id="result" style="height:40px;width:40px;"><h3>1</h3></div>
		<h5 style="color:#909090;">1 = No immediate forseeable danger.<br><br>
		2 = Need to move within the next day.<br><br>
		3 = Need to move within a few hours.<br><br>
		4 = Need to be moved within the hour.<br><br>
		5 = Immediate danger - only use if 911 is unavailable. </h5>
    </div>
    <br />
    <div class="container" style="width:80%">
        <h3>Primary Contact Information</h3>
        <div id="contactForm">
            <form id="contact1">
                <div class="form-group">
                    <label for="email1">Email</label>
                    <input type="email" class="form-control" id="email1" placeholder="Email">
                </div>
                <div class="form-group">
                    <label for="phone1">Phone Number</label>
                    <input type="tel" class="form-control" id="phone1" placeholder="Phone Number">
                </div>
            </form>
        </div>
        <button style="margin-bottom:2%;margin-top:2%;" onclick="addContact()" class="btn btn-default" id="addContact"><span class="glyphicon glyphicon-plus" aria-hidden="true"></span> Add Addl. Contact Information</button>
    </div>
    <div class="container-fluid" style="width:80%">
        <button onclick="submit()" style="margin-top:10px;" type="submit" class="btn btn-default">Submit</button>
    </div>
</body><|MERGE_RESOLUTION|>--- conflicted
+++ resolved
@@ -55,11 +55,7 @@
       });
     }
 		function postRequest(jsonData) {
-<<<<<<< HEAD
 			postJSON("/api/requests", jsonData,
-=======
-			$.post("/api/requests", JSON.stringify(jsonData),
->>>>>>> c8d72782
                         function () {
                             console.log("Hey, it's a success!");
                         });
